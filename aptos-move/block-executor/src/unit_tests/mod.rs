// Copyright © Aptos Foundation
// Parts of the project are originally copyright © Meta Platforms, Inc.
// SPDX-License-Identifier: Apache-2.0

use crate::{
    executor::BlockExecutor,
    proptest_types::{
        baseline::BaselineOutput,
        types::{
            DeltaDataView, KeyType, MockEvent, MockIncarnation, MockOutput, MockTask,
            MockTransaction, ValueType,
        },
    },
    scheduler::{DependencyResult, ExecutionTaskType, Scheduler, SchedulerTask},
    txn_commit_hook::NoOpTransactionCommitHook,
};
use aptos_aggregator::delta_change_set::{delta_add, delta_sub, DeltaOp, DeltaUpdate};
use aptos_mvhashmap::types::TxnIndex;
use aptos_types::{
    contract_event::ReadWriteEvent,
    executable::{ExecutableTestType, ModulePath},
    write_set::TransactionWrite,
};
use claims::{assert_matches, assert_some_eq};
use rand::{prelude::*, random};
use std::{
    cmp::min, collections::BTreeMap, fmt::Debug, hash::Hash, marker::PhantomData, sync::Arc,
};

// TODO: add unit test for block gas limit!
fn run_and_assert<K, V, E>(transactions: Vec<MockTransaction<K, V, E>>)
where
    K: PartialOrd + Ord + Send + Sync + Clone + Hash + Eq + ModulePath + Debug + 'static,
    V: Send + Sync + Debug + Clone + Eq + TransactionWrite + 'static,
    E: Send + Sync + Debug + Clone + ReadWriteEvent + 'static,
{
    let data_view = DeltaDataView::<K, V> {
        phantom: PhantomData,
    };

    let executor_thread_pool = Arc::new(
        rayon::ThreadPoolBuilder::new()
            .num_threads(num_cpus::get())
            .build()
            .unwrap(),
    );

    let output = BlockExecutor::<
        MockTransaction<K, V, E>,
        MockTask<K, V, E>,
        DeltaDataView<K, V>,
        NoOpTransactionCommitHook<MockOutput<K, V, E>, usize>,
        ExecutableTestType,
    >::new(num_cpus::get(), executor_thread_pool, None, None)
    .execute_transactions_parallel((), &transactions, &data_view);

    let baseline = BaselineOutput::generate(&transactions, None);
    baseline.assert_output(&output);
}

fn random_value(delete_value: bool) -> ValueType<[u8; 32]> {
    ValueType(
        (0..32)
            .map(|_| (random::<u8>()))
            .collect::<Vec<u8>>()
            .try_into()
            .expect("Unable to convert Vec<u8> to [u8; 32]"),
        !delete_value,
    )
}

#[test]
fn empty_block() {
    // This test checks that we do not trigger asserts due to an empty block, e.g. in the
    // scheduler. Instead, parallel execution should gracefully early return empty output.
    run_and_assert::<KeyType<[u8; 32]>, ValueType<[u8; 32]>, MockEvent>(vec![]);
}

#[test]
fn delta_counters() {
    let key = KeyType(random::<[u8; 32]>(), false);
    let mut transactions = vec![MockTransaction::from_behavior(MockIncarnation::<
        KeyType<[u8; 32]>,
        ValueType<[u8; 32]>,
        MockEvent,
    > {
        reads: vec![],
        writes: vec![(key, random_value(false))],
        events: vec![],
        deltas: vec![],
        gas: 1,
    })];

    for _ in 0..50 {
        transactions.push(MockTransaction::from_behavior(MockIncarnation::<
            KeyType<[u8; 32]>,
            ValueType<[u8; 32]>,
            MockEvent,
        > {
            reads: vec![key],
            writes: vec![],
            events: vec![],
            deltas: vec![(key, delta_add(5, u128::MAX))],
            gas: 1,
        }));
    }

    transactions.push(MockTransaction::from_behavior(MockIncarnation::<
        KeyType<[u8; 32]>,
        ValueType<[u8; 32]>,
        MockEvent,
    > {
        reads: vec![],
        writes: vec![(key, random_value(false))],
        events: vec![],
        deltas: vec![],
        gas: 1,
    }));

    for _ in 0..50 {
        transactions.push(MockTransaction::from_behavior(MockIncarnation::<
            KeyType<[u8; 32]>,
            ValueType<[u8; 32]>,
            MockEvent,
        > {
            reads: vec![key],
            writes: vec![],
            events: vec![],
            deltas: vec![(key, delta_sub(2, u128::MAX))],
            gas: 1,
        }));
    }

    run_and_assert(transactions)
}

#[test]
fn delta_chains() {
    let mut transactions = vec![];
    // Generate a series of transactions add and subtract from an aggregator.

    let keys: Vec<KeyType<[u8; 32]>> = (0..10)
        .map(|_| KeyType(random::<[u8; 32]>(), false))
        .collect();

    for i in 0..500 {
<<<<<<< HEAD
        transactions.push(
            MockTransaction::<KeyType<[u8; 32]>, ValueType<[u8; 32]>>::from_behavior(
                MockIncarnation {
                    reads: keys.clone(),
                    writes: vec![],
                    deltas: keys
                        .iter()
                        .enumerate()
                        .filter_map(|(j, k)| match (i + j) % 2 == 0 {
                            true => Some((
                                *k,
                                // Deterministic pattern for adds/subtracts.
                                DeltaOp::new(
                                    if (i % 2 == 0) == (j < 5) {
                                        DeltaUpdate::Plus(10)
                                    } else {
                                        DeltaUpdate::Minus(1)
                                    },
                                    // below params irrelevant for this test.
                                    u128::MAX,
                                    0,
                                    0,
                                    None,
                                    None,
                                ),
                            )),
                            false => None,
                        })
                        .collect(),
                    gas: 1,
                },
            ),
        );
=======
        transactions.push(MockTransaction::<
            KeyType<[u8; 32]>,
            ValueType<[u8; 32]>,
            MockEvent,
        >::from_behavior(MockIncarnation {
            reads: keys.clone(),
            writes: vec![],
            events: vec![],
            deltas: keys
                .iter()
                .enumerate()
                .filter_map(|(j, k)| match (i + j) % 2 == 0 {
                    true => Some((
                        *k,
                        // Deterministic pattern for adds/subtracts.
                        DeltaOp::new(
                            if (i % 2 == 0) == (j < 5) {
                                DeltaUpdate::Plus(10)
                            } else {
                                DeltaUpdate::Minus(1)
                            },
                            // below params irrelevant for this test.
                            u128::MAX,
                            0,
                            0,
                        ),
                    )),
                    false => None,
                })
                .collect(),
            gas: 1,
        }));
>>>>>>> 9f463fab
    }

    run_and_assert(transactions)
}

const TOTAL_KEY_NUM: u64 = 50;
const WRITES_PER_KEY: u64 = 100;

#[test]
fn cycle_transactions() {
    let mut transactions = vec![];
    // For every key in `TOTAL_KEY_NUM`, generate a series of transactions that will assign a
    // value to this key.
    for _ in 0..TOTAL_KEY_NUM {
        let key = random::<[u8; 32]>();
        for _ in 0..WRITES_PER_KEY {
            transactions.push(MockTransaction::from_behavior(MockIncarnation::<
                KeyType<[u8; 32]>,
                ValueType<[u8; 32]>,
                MockEvent,
            > {
                reads: vec![KeyType(key, false)],
                writes: vec![(KeyType(key, false), random_value(false))],
                events: vec![],
                deltas: vec![],
                gas: 1,
            }));
        }
    }
    run_and_assert(transactions)
}

const NUM_BLOCKS: u64 = 10;
const TXN_PER_BLOCK: u64 = 100;

#[test]
fn one_reads_all_barrier() {
    let mut transactions = vec![];
    let keys: Vec<KeyType<_>> = (0..TXN_PER_BLOCK)
        .map(|_| KeyType(random::<[u8; 32]>(), false))
        .collect();
    for _ in 0..NUM_BLOCKS {
        for key in &keys {
            transactions.push(MockTransaction::from_behavior(MockIncarnation::<
                KeyType<[u8; 32]>,
                ValueType<[u8; 32]>,
                MockEvent,
            > {
                reads: vec![*key],
                writes: vec![(*key, random_value(false))],
                events: vec![],
                deltas: vec![],
                gas: 1,
            }));
        }
        // One transaction reading the write results of every prior transactions in the block.
        transactions.push(MockTransaction::from_behavior(MockIncarnation::<
            KeyType<[u8; 32]>,
            ValueType<[u8; 32]>,
            MockEvent,
        > {
            reads: keys.clone(),
            writes: vec![],
            events: vec![],
            deltas: vec![],
            gas: 1,
        }));
    }
    run_and_assert(transactions)
}

#[test]
fn one_writes_all_barrier() {
    let mut transactions = vec![];
    let keys: Vec<KeyType<_>> = (0..TXN_PER_BLOCK)
        .map(|_| KeyType(random::<[u8; 32]>(), false))
        .collect();
    for _ in 0..NUM_BLOCKS {
        for key in &keys {
            transactions.push(MockTransaction::from_behavior(MockIncarnation {
                reads: vec![*key],
                writes: vec![(*key, random_value(false))],
                events: vec![],
                deltas: vec![],
                gas: 1,
            }));
        }
        // One transaction writing to the write results of every prior transactions in the block.
        transactions.push(MockTransaction::from_behavior(MockIncarnation::<
            KeyType<[u8; 32]>,
            ValueType<[u8; 32]>,
            MockEvent,
        > {
            reads: keys.clone(),
            writes: keys
                .iter()
                .map(|key| (*key, random_value(false)))
                .collect::<Vec<_>>(),
            events: vec![],
            deltas: vec![],
            gas: 1,
        }));
    }
    run_and_assert(transactions)
}

#[test]
fn early_aborts() {
    let mut transactions = vec![];
    let keys: Vec<_> = (0..TXN_PER_BLOCK)
        .map(|_| KeyType(random::<[u8; 32]>(), false))
        .collect();

    for _ in 0..NUM_BLOCKS {
        for key in &keys {
            transactions.push(MockTransaction::from_behavior(MockIncarnation::<
                KeyType<[u8; 32]>,
                ValueType<[u8; 32]>,
                MockEvent,
            > {
                reads: vec![*key],
                writes: vec![(*key, random_value(false))],
                events: vec![],
                deltas: vec![],
                gas: 1,
            }));
        }
        // One transaction that triggers an abort
        transactions.push(MockTransaction::Abort)
    }
    run_and_assert(transactions)
}

#[test]
fn early_skips() {
    let mut transactions = vec![];
    let keys: Vec<_> = (0..TXN_PER_BLOCK)
        .map(|_| KeyType(random::<[u8; 32]>(), false))
        .collect();

    for _ in 0..NUM_BLOCKS {
        for key in &keys {
            transactions.push(MockTransaction::from_behavior(MockIncarnation::<
                KeyType<[u8; 32]>,
                ValueType<[u8; 32]>,
                MockEvent,
            > {
                reads: vec![*key],
                writes: vec![(*key, random_value(false))],
                events: vec![],
                deltas: vec![],
                gas: 1,
            }));
        }
        // One transaction that triggers an abort
        transactions.push(MockTransaction::SkipRest)
    }
    run_and_assert(transactions)
}

#[test]
fn scheduler_tasks() {
    let s = Scheduler::new(5);

    for i in 0..5 {
        // No validation tasks.
        assert!(matches!(
            s.next_task(false),
            SchedulerTask::ExecutionTask((j, 0), ExecutionTaskType::Execution) if i == j
        ));
    }

    for i in 0..5 {
        // Validation index is at 0, so transactions will be validated and no
        // need to return a validation task to the caller.
        assert!(matches!(
            s.finish_execution(i, 0, false),
            SchedulerTask::NoTask
        ));
    }

    for i in 0..5 {
        assert!(matches!(
            s.next_task(false),
            SchedulerTask::ValidationTask((j, 0), 0) if i == j
        ));
    }

    // successful aborts.
    assert!(s.try_abort(3, 0));
    s.finish_validation(4, 0);
    assert!(s.try_abort(4, 0)); // can abort even after successful validation
    assert!(s.try_abort(1, 0));

    // unsuccessful aborts
    assert!(!s.try_abort(1, 0));
    assert!(!s.try_abort(3, 0));

    assert!(matches!(
        s.finish_abort(4, 0),
        SchedulerTask::ExecutionTask((4, 1), ExecutionTaskType::Execution)
    ));
    assert!(matches!(
        s.finish_abort(1, 0),
        SchedulerTask::ExecutionTask((1, 1), ExecutionTaskType::Execution)
    ));
    // Validation index = 2, wave = 1.
    assert!(matches!(
        s.finish_abort(3, 0),
        SchedulerTask::ExecutionTask((3, 1), ExecutionTaskType::Execution)
    ));

    assert!(matches!(
        s.finish_execution(4, 1, true),
        SchedulerTask::NoTask
    ));
    assert!(matches!(
        s.finish_execution(1, 1, false),
        SchedulerTask::ValidationTask((1, 1), 1)
    ));

    // Another validation task for (2, 0).
    assert!(matches!(
        s.next_task(false),
        SchedulerTask::ValidationTask((2, 0), 1)
    ));
    // Now skip over txn 3 (status is Executing), and validate 4.
    assert!(matches!(
        s.next_task(false),
        SchedulerTask::ValidationTask((4, 1), 1)
    ));

    assert!(matches!(
        s.finish_execution(3, 1, false),
        SchedulerTask::ValidationTask((3, 1), 1),
    ));

    s.finish_validation(0, 0);
    s.finish_validation(1, 2);
    for i in 2..5 {
        s.finish_validation(i, 2)
    }

    // Make sure everything can be committed.
    for i in 0..5 {
        assert_some_eq!(s.try_commit(), i);
    }

    assert!(matches!(s.next_task(false), SchedulerTask::Done));
}

#[test]
fn scheduler_first_wave() {
    let s = Scheduler::new(6);

    for i in 0..5 {
        // Nothing to validate.
        assert!(matches!(
            s.next_task(false),
            SchedulerTask::ExecutionTask((j, 0), ExecutionTaskType::Execution) if j == i
        ));
    }

    // validation index will not increase for the first execution wave
    // until the status becomes executed.
    assert!(matches!(
        s.finish_execution(0, 0, false),
        SchedulerTask::NoTask
    ));

    // Now we can validate version (0, 0).
    assert!(matches!(
        s.next_task(false),
        SchedulerTask::ValidationTask((0, 0), 0)
    ));
    assert!(matches!(
        s.next_task(false),
        SchedulerTask::ExecutionTask((5, 0), ExecutionTaskType::Execution)
    ));
    // Since (1, 0) is not EXECUTED, no validation tasks, and execution index
    // is already at the limit, so no tasks immediately available.
    assert!(matches!(s.next_task(false), SchedulerTask::NoTask));

    assert!(matches!(
        s.finish_execution(2, 0, false),
        SchedulerTask::NoTask
    ));
    // There should be no tasks, but finishing (1,0) should enable validating
    // (1, 0) then (2,0).
    assert!(matches!(s.next_task(false), SchedulerTask::NoTask));

    assert!(matches!(
        s.finish_execution(1, 0, false),
        SchedulerTask::NoTask
    ));
    assert!(matches!(
        s.next_task(false),
        SchedulerTask::ValidationTask((1, 0), 0)
    ));
    assert!(matches!(
        s.next_task(false),
        SchedulerTask::ValidationTask((2, 0), 0)
    ));
    assert!(matches!(s.next_task(false), SchedulerTask::NoTask));
}

#[test]
fn scheduler_dependency() {
    let s = Scheduler::new(10);

    for i in 0..5 {
        // Nothing to validate.
        assert!(matches!(
            s.next_task(false),
            SchedulerTask::ExecutionTask((j, 0), ExecutionTaskType::Execution) if j == i
        ));
    }

    // validation index will not increase for the first execution wave
    // until the status becomes executed.
    assert!(matches!(
        s.finish_execution(0, 0, false),
        SchedulerTask::NoTask
    ));
    // Now we can validate version (0, 0).
    assert!(matches!(
        s.next_task(false),
        SchedulerTask::ValidationTask((0, 0), 0)
    ));
    // Current status of 0 is executed - hence, no dependency added.
    assert!(matches!(
        s.wait_for_dependency(3, 0),
        DependencyResult::Resolved
    ));
    // Dependency added for transaction 4 on transaction 2.
    assert!(matches!(
        s.wait_for_dependency(4, 2),
        DependencyResult::Dependency(_)
    ));

    assert!(matches!(
        s.finish_execution(2, 0, false),
        SchedulerTask::NoTask
    ));

    // resumed task doesn't bump incarnation
    assert!(matches!(
        s.next_task(false),
        SchedulerTask::ExecutionTask((4, 0), ExecutionTaskType::Wakeup(_))
    ));
}

// Will return a scheduler in a state where all transactions are scheduled for
// for execution, validation index = num_txns, and wave = 0.
fn incarnation_one_scheduler(num_txns: TxnIndex) -> Scheduler {
    let s = Scheduler::new(num_txns);

    for i in 0..num_txns {
        // Get the first executions out of the way.
        assert!(matches!(
            s.next_task(false),
            SchedulerTask::ExecutionTask((j, 0), ExecutionTaskType::Execution) if j == i
        ));
        assert!(matches!(
            s.finish_execution(i, 0, false),
            SchedulerTask::NoTask
        ));
        assert!(matches!(
            s.next_task(false),
            SchedulerTask::ValidationTask((j, 0), 0) if i == j
        ));
        assert!(s.try_abort(i, 0));
        assert!(matches!(
            s.finish_abort(i, 0),
            SchedulerTask::ExecutionTask((j, 1), ExecutionTaskType::Execution) if i == j
        ));
    }
    s
}

#[test]
fn scheduler_incarnation() {
    let s = incarnation_one_scheduler(5);

    // execution/validation index = 5, wave = 0.
    assert!(matches!(
        s.wait_for_dependency(1, 0),
        DependencyResult::Dependency(_)
    ));
    assert!(matches!(
        s.wait_for_dependency(3, 0),
        DependencyResult::Dependency(_)
    ));

    // Because validation index is higher, return validation task to caller (even with
    // revalidate_suffix = true) - because now we always decrease validation idx to txn_idx + 1
    // here validation wave increases to 1, and index is reduced to 3.
    assert!(matches!(
        s.finish_execution(2, 1, true),
        SchedulerTask::ValidationTask((2, 1), 1)
    ));
    // Here since validation index is lower, wave doesn't increase and no task returned.
    assert!(matches!(
        s.finish_execution(4, 1, true),
        SchedulerTask::NoTask
    ));

    assert!(matches!(
        s.next_task(false),
        SchedulerTask::ValidationTask((4, 1), 1),
    ));

    assert!(s.try_abort(2, 1));
    assert!(s.try_abort(4, 1));
    assert!(!s.try_abort(2, 1));

    assert!(matches!(
        s.finish_abort(2, 1),
        SchedulerTask::ExecutionTask((2, 2), ExecutionTaskType::Execution)
    ));
    // wave = 2, validation index = 2.
    assert!(matches!(
        s.finish_execution(0, 1, false),
        SchedulerTask::ValidationTask((0, 1), 2)
    ));
    // execution index =  1

    assert!(matches!(s.finish_abort(4, 1), SchedulerTask::NoTask));

    assert!(matches!(
        s.next_task(false),
        SchedulerTask::ExecutionTask((1, 1), ExecutionTaskType::Wakeup(_))
    ));
    assert!(matches!(
        s.next_task(false),
        SchedulerTask::ExecutionTask((3, 1), ExecutionTaskType::Wakeup(_))
    ));
    assert!(matches!(
        s.next_task(false),
        SchedulerTask::ExecutionTask((4, 2), ExecutionTaskType::Execution)
    ));
    // execution index = 5

    assert!(matches!(
        s.finish_execution(1, 1, false),
        SchedulerTask::ValidationTask((1, 1), 2)
    ));
    assert!(matches!(
        s.finish_execution(2, 2, false),
        SchedulerTask::ValidationTask((2, 2), 2)
    ));
    assert!(matches!(
        s.finish_execution(3, 1, false),
        SchedulerTask::ValidationTask((3, 1), 2)
    ));

    // validation index is 4, so finish execution doesn't return validation task, next task does.
    assert!(matches!(
        s.finish_execution(4, 2, false),
        SchedulerTask::NoTask
    ));
    assert!(matches!(
        s.next_task(false),
        SchedulerTask::ValidationTask((4, 2), 2)
    ));
}

#[test]
fn scheduler_basic() {
    let s = Scheduler::new(3);

    for i in 0..3 {
        // Nothing to validate.
        assert!(matches!(
            s.next_task(false),
            SchedulerTask::ExecutionTask((j, 0), ExecutionTaskType::Execution) if j == i
        ));
    }

    // Finish executions & dispatch validation tasks.
    assert!(matches!(
        s.finish_execution(0, 0, true),
        SchedulerTask::NoTask
    ));
    assert!(matches!(
        s.finish_execution(1, 0, true),
        SchedulerTask::NoTask
    ));
    assert!(matches!(
        s.next_task(false),
        SchedulerTask::ValidationTask((0, 0), 0)
    ));
    assert!(matches!(
        s.next_task(false),
        SchedulerTask::ValidationTask((1, 0), 0)
    ));
    assert!(matches!(
        s.finish_execution(2, 0, true),
        SchedulerTask::NoTask
    ));
    assert!(matches!(
        s.next_task(false),
        SchedulerTask::ValidationTask((2, 0), 0)
    ));

    for i in 0..3 {
        s.finish_validation(i, 1)
    }

    // make sure everything can be committed.
    for i in 0..3 {
        assert_some_eq!(s.try_commit(), i);
    }

    assert!(matches!(s.next_task(false), SchedulerTask::Done));
}

#[test]
fn scheduler_drain_idx() {
    let s = Scheduler::new(3);

    for i in 0..3 {
        // Nothing to validate.
        assert!(matches!(
            s.next_task(false),
            SchedulerTask::ExecutionTask((j, 0), ExecutionTaskType::Execution) if j == i
        ));
    }

    // Finish executions & dispatch validation tasks.
    assert!(matches!(
        s.finish_execution(0, 0, true),
        SchedulerTask::NoTask
    ));
    assert!(matches!(
        s.finish_execution(1, 0, true),
        SchedulerTask::NoTask
    ));
    assert!(matches!(
        s.next_task(false),
        SchedulerTask::ValidationTask((0, 0), 0)
    ));
    assert!(matches!(
        s.next_task(false),
        SchedulerTask::ValidationTask((1, 0), 0)
    ));
    assert!(matches!(
        s.finish_execution(2, 0, true),
        SchedulerTask::NoTask
    ));
    assert!(matches!(
        s.next_task(false),
        SchedulerTask::ValidationTask((2, 0), 0)
    ));

    for i in 0..3 {
        s.finish_validation(i, 1)
    }

    // make sure everything can be committed.
    for i in 0..3 {
        assert_some_eq!(s.try_commit(), i);
    }

    assert!(matches!(s.next_task(false), SchedulerTask::Done));
}

#[test]
fn finish_execution_wave() {
    // Wave won't be increased, because validation index is already 2, and finish_execution
    // tries to reduce it to 2.
    let s = incarnation_one_scheduler(2);
    assert!(matches!(
        s.finish_execution(1, 1, true),
        SchedulerTask::ValidationTask((1, 1), 0),
    ));

    // Here wave will increase, because validation index is reduced from 3 to 2.
    let s = incarnation_one_scheduler(3);
    assert!(matches!(
        s.finish_execution(1, 1, true),
        SchedulerTask::ValidationTask((1, 1), 1),
    ));

    // Here wave won't be increased, because we pass revalidate_suffix = false.
    let s = incarnation_one_scheduler(3);
    assert!(matches!(
        s.finish_execution(1, 1, false),
        SchedulerTask::ValidationTask((1, 1), 0),
    ));
}

#[test]
fn rolling_commit_wave() {
    let s = incarnation_one_scheduler(3);

    // Finish execution for txn 0 without validate_suffix and because
    // validation index is higher will return validation task to the caller.
    assert!(matches!(
        s.finish_execution(0, 1, false),
        SchedulerTask::ValidationTask((0, 1), 0)
    ));
    // finish validating txn 0 with proper wave
    s.finish_validation(0, 1);
    // txn 0 can be committed
    assert_some_eq!(s.try_commit(), 0);
    assert_eq!(s.commit_state(), (1, 0));

    // This increases the wave, but only sets max_triggered_wave for transaction 2.
    // sets validation_index to 2.
    assert!(matches!(
        s.finish_execution(1, 1, true),
        SchedulerTask::ValidationTask((1, 1), 1),
    ));

    // finish validating txn 1 with lower wave
    s.finish_validation(1, 0);
    // txn 1 cannot be committed
    assert!(s.try_commit().is_none());
    assert_eq!(s.commit_state(), (1, 0));

    // finish validating txn 1 with proper wave
    s.finish_validation(1, 1);
    // txn 1 can be committed
    assert_some_eq!(s.try_commit(), 1);
    assert_eq!(s.commit_state(), (2, 0));

    // No validation task because index is already 2.
    assert!(matches!(
        s.finish_execution(2, 1, false),
        SchedulerTask::NoTask,
    ));
    // finish validating with a lower wave.
    s.finish_validation(2, 0);
    assert!(s.try_commit().is_none());
    assert_eq!(s.commit_state(), (2, 1));
    // Finish validation with appropriate wave.
    s.finish_validation(2, 1);
    assert_some_eq!(s.try_commit(), 2);
    assert_eq!(s.commit_state(), (3, 1));

    // All txns have been committed.
    assert!(matches!(s.next_task(false), SchedulerTask::Done));
}

#[test]
fn no_conflict_task_count() {
    // When there are no conflicts and transactions do not abort, the number of
    // execution and validation tasks should be the same, no matter in which order
    // the concurrent tasks are performed. We can simulate different order by
    // assigning a virtual duration to each task, and using it as a priority for
    // calling finish_ on the corresponding task to the scheduler. We should also
    // keep calling next_task to keep the total number of tasks being worked on
    // somewhat constant.
    //
    // invariants:
    // 1. should return same number of validation and execution tasks, = num_txns;
    // 2. all incarnations should be 0.
    // 3. current wave should always be 0.

    let num_txns: TxnIndex = 1000;
    for num_concurrent_tasks in [1, 5, 10, 20] {
        let s = Scheduler::new(num_txns);

        let mut tasks = BTreeMap::new();

        let mut rng = rand::thread_rng();
        let mut num_exec_tasks = 0;
        let mut num_val_tasks = 0;

        loop {
            while tasks.len() < num_concurrent_tasks {
                match s.next_task(false) {
                    SchedulerTask::ExecutionTask((txn_idx, incarnation), _) => {
                        assert_eq!(incarnation, 0);
                        // true means an execution task.
                        tasks.insert(rng.gen::<u32>(), (true, txn_idx));
                    },
                    SchedulerTask::ValidationTask((txn_idx, incarnation), cur_wave) => {
                        assert_eq!(incarnation, 0);
                        assert_eq!(cur_wave, 0);
                        // false means a validation task.
                        tasks.insert(rng.gen::<u32>(), (false, txn_idx));
                    },
                    SchedulerTask::NoTask => break,
                    // Unreachable because we never call try_commit.
                    SchedulerTask::Done => unreachable!(),
                }
            }

            if tasks.is_empty() {
                break;
            }

            // Do a few tasks.
            let num_tasks_to_perform = rng.gen_range(1, min(tasks.len(), 4) + 1);
            for _ in 0..num_tasks_to_perform {
                match tasks.pop_first().unwrap() {
                    (_, (true, txn_idx)) => {
                        let task_res = s.finish_execution(txn_idx, 0, true);
                        num_exec_tasks += 1;

                        // Process a task that may have been returned.
                        if let SchedulerTask::ValidationTask((idx, incarnation), wave) = task_res {
                            assert_eq!(idx, txn_idx);
                            assert_eq!(incarnation, 0);
                            assert_eq!(wave, 0);
                            tasks.insert(rng.gen::<u32>(), (false, txn_idx));
                        } else {
                            assert_matches!(task_res, SchedulerTask::NoTask);
                        }
                    },
                    (_, (false, txn_idx)) => {
                        s.finish_validation(txn_idx, 0);
                        num_val_tasks += 1;
                    },
                }
            }
        }

        assert_eq!(num_exec_tasks, num_txns);
        assert_eq!(num_val_tasks, num_txns);

        for i in 0..num_txns {
            assert_some_eq!(s.try_commit(), i);
            assert_eq!(s.commit_state(), (i + 1, 0));
        }
        assert!(matches!(s.next_task(false), SchedulerTask::Done));
    }
}<|MERGE_RESOLUTION|>--- conflicted
+++ resolved
@@ -144,41 +144,6 @@
         .collect();
 
     for i in 0..500 {
-<<<<<<< HEAD
-        transactions.push(
-            MockTransaction::<KeyType<[u8; 32]>, ValueType<[u8; 32]>>::from_behavior(
-                MockIncarnation {
-                    reads: keys.clone(),
-                    writes: vec![],
-                    deltas: keys
-                        .iter()
-                        .enumerate()
-                        .filter_map(|(j, k)| match (i + j) % 2 == 0 {
-                            true => Some((
-                                *k,
-                                // Deterministic pattern for adds/subtracts.
-                                DeltaOp::new(
-                                    if (i % 2 == 0) == (j < 5) {
-                                        DeltaUpdate::Plus(10)
-                                    } else {
-                                        DeltaUpdate::Minus(1)
-                                    },
-                                    // below params irrelevant for this test.
-                                    u128::MAX,
-                                    0,
-                                    0,
-                                    None,
-                                    None,
-                                ),
-                            )),
-                            false => None,
-                        })
-                        .collect(),
-                    gas: 1,
-                },
-            ),
-        );
-=======
         transactions.push(MockTransaction::<
             KeyType<[u8; 32]>,
             ValueType<[u8; 32]>,
@@ -211,7 +176,6 @@
                 .collect(),
             gas: 1,
         }));
->>>>>>> 9f463fab
     }
 
     run_and_assert(transactions)
