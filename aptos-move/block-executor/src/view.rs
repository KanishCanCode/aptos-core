--- conflicted
+++ resolved
@@ -44,11 +44,7 @@
         StateViewId, TStateView,
     },
     transaction::BlockExecutableTransaction as Transaction,
-<<<<<<< HEAD
-    vm::{deserialization::Deserializer, modules::OnChainUnverifiedModule},
-=======
-    vm::deserialization::WithDeserializerConfig,
->>>>>>> e48dd7f6
+    vm::{deserialization::WithDeserializerConfig, modules::OnChainUnverifiedModule},
     write_set::TransactionWrite,
 };
 use aptos_vm_logging::{log_schema::AdapterLogSchema, prelude::*};
