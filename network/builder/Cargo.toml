[package]
name = "aptos-network2-builder"
description = "Aptos network builder for constructing a network"
version = "0.1.0"

# Workspace inherited keys
authors = { workspace = true }
edition = { workspace = true }
homepage = { workspace = true }
license = { workspace = true }
publish = { workspace = true }
repository = { workspace = true }
rust-version = { workspace = true }

[dependencies]
aptos-channels = { workspace = true }
aptos-config = { workspace = true }
aptos-crypto = { workspace = true }
aptos-event-notifications = { workspace = true }
aptos-logger = { workspace = true }
aptos-netcore = { workspace = true }
aptos-network2 = { workspace = true }
aptos-network-discovery = { workspace = true }
<<<<<<< HEAD
aptos-secure-storage = { workspace = true }
aptos-short-hex-str = { workspace = true }
=======
>>>>>>> 5dc7037d
aptos-time-service = { workspace = true }
aptos-types = { workspace = true }
bcs = { workspace = true }
bytes = { workspace = true }
futures = { workspace = true }
maplit = { workspace = true }
rand = { workspace = true }
serde = { workspace = true }
tokio = { workspace = true }
tokio-retry = { workspace = true }<|MERGE_RESOLUTION|>--- conflicted
+++ resolved
@@ -18,14 +18,11 @@
 aptos-crypto = { workspace = true }
 aptos-event-notifications = { workspace = true }
 aptos-logger = { workspace = true }
+aptos-memsocket = { workspace = true }
 aptos-netcore = { workspace = true }
 aptos-network2 = { workspace = true }
 aptos-network-discovery = { workspace = true }
-<<<<<<< HEAD
-aptos-secure-storage = { workspace = true }
 aptos-short-hex-str = { workspace = true }
-=======
->>>>>>> 5dc7037d
 aptos-time-service = { workspace = true }
 aptos-types = { workspace = true }
 bcs = { workspace = true }
