---
AbortInfo:
  STRUCT:
    - reason_name: STR
    - description: STR
AbortLocation:
  ENUM:
    0:
      Module:
        NEWTYPE:
          TYPENAME: ModuleId
    1:
      Script: UNIT
AccessPath:
  STRUCT:
    - address:
        TYPENAME: AccountAddress
    - path: BYTES
AccountAddress:
  NEWTYPESTRUCT:
    TUPLEARRAY:
      CONTENT: U8
      SIZE: 32
AccountAuthenticator:
  ENUM:
    0:
      Ed25519:
        STRUCT:
          - public_key:
              TYPENAME: Ed25519PublicKey
          - signature:
              TYPENAME: Ed25519Signature
    1:
      MultiEd25519:
        STRUCT:
          - public_key:
              TYPENAME: MultiEd25519PublicKey
          - signature:
              TYPENAME: MultiEd25519Signature
    2:
      SingleKey:
        STRUCT:
          - authenticator:
              TYPENAME: SingleKeyAuthenticator
    3:
      MultiKey:
        STRUCT:
          - authenticator:
              TYPENAME: MultiKeyAuthenticator
Any:
  STRUCT:
    - type_name: STR
    - data: BYTES
AnyPublicKey:
  ENUM:
    0:
      Ed25519:
        STRUCT:
          - public_key:
              TYPENAME: Ed25519PublicKey
    1:
      Secp256k1Ecdsa:
        STRUCT:
          - public_key:
              TYPENAME: Secp256k1EcdsaPublicKey
    2:
      Secp256r1Ecdsa:
        STRUCT:
          - public_key:
              TYPENAME: Secp256r1EcdsaPublicKey
    3:
      ZkId:
        STRUCT:
          - public_key:
              TYPENAME: ZkIdPublicKey
AnySignature:
  ENUM:
    0:
      Ed25519:
        STRUCT:
          - signature:
              TYPENAME: Ed25519Signature
    1:
      Secp256k1Ecdsa:
        STRUCT:
          - signature:
              TYPENAME: Secp256k1EcdsaSignature
    2:
      WebAuthn:
        STRUCT:
          - signature:
              TYPENAME: PartialAuthenticatorAssertionResponse
<<<<<<< HEAD
=======
    3:
      ZkId:
        STRUCT:
          - signature:
              TYPENAME: ZkIdSignature
>>>>>>> 5ae25427
AssertionSignature:
  ENUM:
    0:
      Secp256r1Ecdsa:
        STRUCT:
          - signature:
              TYPENAME: Secp256r1EcdsaSignature
BitVec:
  STRUCT:
    - inner: BYTES
BlockMetadata:
  STRUCT:
    - id:
        TYPENAME: HashValue
    - epoch: U64
    - round: U64
    - proposer:
        TYPENAME: AccountAddress
    - previous_block_votes_bitvec: BYTES
    - failed_proposer_indices:
        SEQ: U32
    - timestamp_usecs: U64
ChainId:
  NEWTYPESTRUCT: U8
ChangeSet:
  STRUCT:
    - write_set:
        TYPENAME: WriteSet
    - events:
        SEQ:
          TYPENAME: ContractEvent
CoinStoreResource:
  STRUCT:
    - coin: U64
    - frozen: BOOL
    - deposit_events:
        TYPENAME: EventHandle
    - withdraw_events:
        TYPENAME: EventHandle
ContractEvent:
  ENUM:
    0:
      V1:
        NEWTYPE:
          TYPENAME: ContractEventV1
    1:
      V2:
        NEWTYPE:
          TYPENAME: ContractEventV2
ContractEventV1:
  STRUCT:
    - key:
        TYPENAME: EventKey
    - sequence_number: U64
    - type_tag:
        TYPENAME: TypeTag
    - event_data: BYTES
ContractEventV2:
  STRUCT:
    - type_tag:
        TYPENAME: TypeTag
    - event_data: BYTES
DepositEvent:
  STRUCT:
    - amount: U64
DummyValidatorTransaction:
  STRUCT:
    - payload: BYTES
Ed25519PublicKey:
  NEWTYPESTRUCT: BYTES
Ed25519Signature:
  NEWTYPESTRUCT: BYTES
EntryFunction:
  STRUCT:
    - module:
        TYPENAME: ModuleId
    - function:
        TYPENAME: Identifier
    - ty_args:
        SEQ:
          TYPENAME: TypeTag
    - args:
        SEQ: BYTES
EphemeralPublicKey:
  ENUM:
    0:
      Ed25519:
        STRUCT:
          - public_key:
              TYPENAME: Ed25519PublicKey
EphemeralSignature:
  ENUM:
    0:
      Ed25519:
        STRUCT:
          - signature:
              TYPENAME: Ed25519Signature
EventHandle:
  STRUCT:
    - count: U64
    - key:
        TYPENAME: EventKey
EventKey:
  STRUCT:
    - creation_number: U64
    - account_address:
        TYPENAME: AccountAddress
ExecutionStatus:
  ENUM:
    0:
      Success: UNIT
    1:
      OutOfGas: UNIT
    2:
      MoveAbort:
        STRUCT:
          - location:
              TYPENAME: AbortLocation
          - code: U64
          - info:
              OPTION:
                TYPENAME: AbortInfo
    3:
      ExecutionFailure:
        STRUCT:
          - location:
              TYPENAME: AbortLocation
          - function: U16
          - code_offset: U16
    4:
      MiscellaneousError:
        NEWTYPE:
          OPTION: U64
Groth16Zkp:
  STRUCT:
    - a:
        SEQ: STR
    - b:
        SEQ:
          SEQ: STR
    - c:
        SEQ: STR
HashValue:
  STRUCT:
    - hash:
        TUPLEARRAY:
          CONTENT: U8
          SIZE: 32
IdCommitment:
  NEWTYPESTRUCT:
    TUPLEARRAY:
      CONTENT: U8
      SIZE: 32
Identifier:
  NEWTYPESTRUCT: STR
JWKMoveStruct:
  STRUCT:
    - variant:
        TYPENAME: Any
Module:
  STRUCT:
    - code: BYTES
ModuleBundle:
  STRUCT:
    - codes:
        SEQ:
          TYPENAME: Module
ModuleId:
  STRUCT:
    - address:
        TYPENAME: AccountAddress
    - name:
        TYPENAME: Identifier
MultiEd25519PublicKey:
  NEWTYPESTRUCT: BYTES
MultiEd25519Signature:
  NEWTYPESTRUCT: BYTES
MultiKey:
  STRUCT:
    - public_keys:
        SEQ:
          TYPENAME: AnyPublicKey
    - signatures_required: U8
MultiKeyAuthenticator:
  STRUCT:
    - public_keys:
        TYPENAME: MultiKey
    - signatures:
        SEQ:
          TYPENAME: AnySignature
    - signatures_bitmap:
        TYPENAME: BitVec
Multisig:
  STRUCT:
    - multisig_address:
        TYPENAME: AccountAddress
    - transaction_payload:
        OPTION:
          TYPENAME: MultisigTransactionPayload
MultisigTransactionPayload:
  ENUM:
    0:
      EntryFunction:
        NEWTYPE:
          TYPENAME: EntryFunction
<<<<<<< HEAD
=======
OpenIdSig:
  STRUCT:
    - jwt_sig: STR
    - jwt_payload: STR
    - uid_key: STR
    - epk_blinder:
        TUPLEARRAY: 
          CONTENT: U8
          SIZE: 31
    - pepper:
        TYPENAME: Pepper
>>>>>>> 5ae25427
PartialAuthenticatorAssertionResponse:
  STRUCT:
    - signature:
        TYPENAME: AssertionSignature
    - authenticator_data: BYTES
    - client_data_json: BYTES
Path:
  ENUM:
    0:
      Code:
        NEWTYPE:
          TYPENAME: ModuleId
    1:
      Resource:
        NEWTYPE:
          TYPENAME: StructTag
    2:
      ResourceGroup:
        NEWTYPE:
          TYPENAME: StructTag
<<<<<<< HEAD
ProviderJWKs:
  STRUCT:
    - issuer:
        SEQ: U8
    - version: U64
    - jwks:
        SEQ:
          TYPENAME: JWKMoveStruct
QuorumCertifiedUpdate:
  STRUCT:
    - authors:
        SEQ:
          TYPENAME: AccountAddress
    - observed:
        TYPENAME: ProviderJWKs
    - multi_sig_bytes:
        SEQ: U8
=======
Pepper:
  NEWTYPESTRUCT:
    TUPLEARRAY:
      CONTENT: U8
      SIZE: 31
>>>>>>> 5ae25427
RawTransaction:
  STRUCT:
    - sender:
        TYPENAME: AccountAddress
    - sequence_number: U64
    - payload:
        TYPENAME: TransactionPayload
    - max_gas_amount: U64
    - gas_unit_price: U64
    - expiration_timestamp_secs: U64
    - chain_id:
        TYPENAME: ChainId
Script:
  STRUCT:
    - code: BYTES
    - ty_args:
        SEQ:
          TYPENAME: TypeTag
    - args:
        SEQ:
          TYPENAME: TransactionArgument
Secp256k1EcdsaPrivateKey:
  NEWTYPESTRUCT: BYTES
Secp256k1EcdsaPublicKey:
  NEWTYPESTRUCT: BYTES
Secp256k1EcdsaSignature:
  NEWTYPESTRUCT: BYTES
Secp256r1EcdsaPrivateKey:
  NEWTYPESTRUCT: BYTES
Secp256r1EcdsaPublicKey:
  NEWTYPESTRUCT: BYTES
Secp256r1EcdsaSignature:
  NEWTYPESTRUCT: BYTES
SignedTransaction:
  STRUCT:
    - raw_txn:
        TYPENAME: RawTransaction
    - authenticator:
        TYPENAME: TransactionAuthenticator
SingleKeyAuthenticator:
  STRUCT:
    - public_key:
        TYPENAME: AnyPublicKey
    - signature:
        TYPENAME: AnySignature
StateKey:
  ENUM:
    0:
      AccessPath:
        NEWTYPE:
          TYPENAME: AccessPath
    1:
      TableItem:
        STRUCT:
          - handle:
              TYPENAME: TableHandle
          - key: BYTES
    2:
      Raw:
        NEWTYPE: BYTES
StateValueMetadata:
  ENUM:
    0:
      V0:
        STRUCT:
          - deposit: U64
          - creation_time_usecs: U64
    1:
      V1:
        STRUCT:
          - slot_deposit: U64
          - bytes_deposit: U64
          - creation_time_usecs: U64
StructTag:
  STRUCT:
    - address:
        TYPENAME: AccountAddress
    - module:
        TYPENAME: Identifier
    - name:
        TYPENAME: Identifier
    - type_args:
        SEQ:
          TYPENAME: TypeTag
TableHandle:
  NEWTYPESTRUCT:
    TYPENAME: AccountAddress
Transaction:
  ENUM:
    0:
      UserTransaction:
        NEWTYPE:
          TYPENAME: SignedTransaction
    1:
      GenesisTransaction:
        NEWTYPE:
          TYPENAME: WriteSetPayload
    2:
      BlockMetadata:
        NEWTYPE:
          TYPENAME: BlockMetadata
    3:
      StateCheckpoint:
        NEWTYPE:
          TYPENAME: HashValue
    4:
      ValidatorTransaction:
        NEWTYPE:
          TYPENAME: ValidatorTransaction
TransactionArgument:
  ENUM:
    0:
      U8:
        NEWTYPE: U8
    1:
      U64:
        NEWTYPE: U64
    2:
      U128:
        NEWTYPE: U128
    3:
      Address:
        NEWTYPE:
          TYPENAME: AccountAddress
    4:
      U8Vector:
        NEWTYPE: BYTES
    5:
      Bool:
        NEWTYPE: BOOL
    6:
      U16:
        NEWTYPE: U16
    7:
      U32:
        NEWTYPE: U32
    8:
      U256:
        NEWTYPE:
          TUPLEARRAY:
            CONTENT: U8
            SIZE: 32
TransactionAuthenticator:
  ENUM:
    0:
      Ed25519:
        STRUCT:
          - public_key:
              TYPENAME: Ed25519PublicKey
          - signature:
              TYPENAME: Ed25519Signature
    1:
      MultiEd25519:
        STRUCT:
          - public_key:
              TYPENAME: MultiEd25519PublicKey
          - signature:
              TYPENAME: MultiEd25519Signature
    2:
      MultiAgent:
        STRUCT:
          - sender:
              TYPENAME: AccountAuthenticator
          - secondary_signer_addresses:
              SEQ:
                TYPENAME: AccountAddress
          - secondary_signers:
              SEQ:
                TYPENAME: AccountAuthenticator
    3:
      FeePayer:
        STRUCT:
          - sender:
              TYPENAME: AccountAuthenticator
          - secondary_signer_addresses:
              SEQ:
                TYPENAME: AccountAddress
          - secondary_signers:
              SEQ:
                TYPENAME: AccountAuthenticator
          - fee_payer_address:
              TYPENAME: AccountAddress
          - fee_payer_signer:
              TYPENAME: AccountAuthenticator
    4:
      SingleSender:
        STRUCT:
          - sender:
              TYPENAME: AccountAuthenticator
TransactionData:
  ENUM:
    0:
      OnChain:
        NEWTYPE:
          TYPENAME: TransactionOnChainData
    1:
      Pending:
        NEWTYPE:
          TYPENAME: SignedTransaction
TransactionInfo:
  ENUM:
    0:
      V0:
        NEWTYPE:
          TYPENAME: TransactionInfoV0
TransactionInfoV0:
  STRUCT:
    - gas_used: U64
    - status:
        TYPENAME: ExecutionStatus
    - transaction_hash:
        TYPENAME: HashValue
    - event_root_hash:
        TYPENAME: HashValue
    - state_change_hash:
        TYPENAME: HashValue
    - state_checkpoint_hash:
        OPTION:
          TYPENAME: HashValue
    - state_cemetery_hash:
        OPTION:
          TYPENAME: HashValue
TransactionOnChainData:
  STRUCT:
    - version: U64
    - transaction:
        TYPENAME: Transaction
    - info:
        TYPENAME: TransactionInfo
    - events:
        SEQ:
          TYPENAME: ContractEvent
    - accumulator_root_hash:
        TYPENAME: HashValue
    - changes:
        TYPENAME: WriteSet
TransactionPayload:
  ENUM:
    0:
      Script:
        NEWTYPE:
          TYPENAME: Script
    1:
      ModuleBundle:
        NEWTYPE:
          TYPENAME: ModuleBundle
    2:
      EntryFunction:
        NEWTYPE:
          TYPENAME: EntryFunction
    3:
      Multisig:
        NEWTYPE:
          TYPENAME: Multisig
TypeTag:
  ENUM:
    0:
      bool: UNIT
    1:
      u8: UNIT
    2:
      u64: UNIT
    3:
      u128: UNIT
    4:
      address: UNIT
    5:
      signer: UNIT
    6:
      vector:
        NEWTYPE:
          TYPENAME: TypeTag
    7:
      struct:
        NEWTYPE:
          TYPENAME: StructTag
    8:
      u16: UNIT
    9:
      u32: UNIT
    10:
      u256: UNIT
ValidatorTransaction:
  ENUM:
    0:
      DummyTopic1:
        NEWTYPE:
          TYPENAME: DummyValidatorTransaction
    1:
      ObservedJWKsUpdates:
        STRUCT:
          - updates:
              MAP:
                KEY:
                  SEQ: U8
                VALUE:
                  TYPENAME: QuorumCertifiedUpdate
    2:
      DummyTopic2:
        NEWTYPE:
          TYPENAME: DummyValidatorTransaction
WithdrawEvent:
  STRUCT:
    - amount: U64
WriteOp:
  ENUM:
    0:
      Creation:
        NEWTYPE: BYTES
    1:
      Modification:
        NEWTYPE: BYTES
    2:
      Deletion: UNIT
    3:
      CreationWithMetadata:
        STRUCT:
          - data: BYTES
          - metadata:
              TYPENAME: StateValueMetadata
    4:
      ModificationWithMetadata:
        STRUCT:
          - data: BYTES
          - metadata:
              TYPENAME: StateValueMetadata
    5:
      DeletionWithMetadata:
        STRUCT:
          - metadata:
              TYPENAME: StateValueMetadata
WriteSet:
  ENUM:
    0:
      V0:
        NEWTYPE:
          TYPENAME: WriteSetV0
WriteSetMut:
  STRUCT:
    - write_set:
        MAP:
          KEY:
            TYPENAME: StateKey
          VALUE:
            TYPENAME: WriteOp
WriteSetPayload:
  ENUM:
    0:
      Direct:
        NEWTYPE:
          TYPENAME: ChangeSet
    1:
      Script:
        STRUCT:
          - execute_as:
              TYPENAME: AccountAddress
          - script:
              TYPENAME: Script
WriteSetV0:
  NEWTYPESTRUCT:
    TYPENAME: WriteSetMut
ZkIdPublicKey:
  STRUCT:
    - iss: STR
    - idc:
        TYPENAME: IdCommitment
ZkIdSignature:
  STRUCT:
    - sig:
        TYPENAME: ZkpOrOpenIdSig
    - jwt_header: STR
    - exp_timestamp_secs: U64
    - ephemeral_pubkey:
        TYPENAME: EphemeralPublicKey
    - ephemeral_signature:
        TYPENAME: EphemeralSignature
ZkpOrOpenIdSig:
  ENUM:
    0:
      Groth16Zkp:
        NEWTYPE:
          TYPENAME: Groth16Zkp
    1:
      OpenIdSig:
        NEWTYPE:
          TYPENAME: OpenIdSig<|MERGE_RESOLUTION|>--- conflicted
+++ resolved
@@ -90,14 +90,11 @@
         STRUCT:
           - signature:
               TYPENAME: PartialAuthenticatorAssertionResponse
-<<<<<<< HEAD
-=======
     3:
       ZkId:
         STRUCT:
           - signature:
               TYPENAME: ZkIdSignature
->>>>>>> 5ae25427
 AssertionSignature:
   ENUM:
     0:
@@ -303,20 +300,17 @@
       EntryFunction:
         NEWTYPE:
           TYPENAME: EntryFunction
-<<<<<<< HEAD
-=======
 OpenIdSig:
   STRUCT:
     - jwt_sig: STR
     - jwt_payload: STR
     - uid_key: STR
     - epk_blinder:
-        TUPLEARRAY: 
+        TUPLEARRAY:
           CONTENT: U8
           SIZE: 31
     - pepper:
         TYPENAME: Pepper
->>>>>>> 5ae25427
 PartialAuthenticatorAssertionResponse:
   STRUCT:
     - signature:
@@ -337,7 +331,11 @@
       ResourceGroup:
         NEWTYPE:
           TYPENAME: StructTag
-<<<<<<< HEAD
+Pepper:
+  NEWTYPESTRUCT:
+    TUPLEARRAY:
+      CONTENT: U8
+      SIZE: 31
 ProviderJWKs:
   STRUCT:
     - issuer:
@@ -355,13 +353,6 @@
         TYPENAME: ProviderJWKs
     - multi_sig_bytes:
         SEQ: U8
-=======
-Pepper:
-  NEWTYPESTRUCT:
-    TUPLEARRAY:
-      CONTENT: U8
-      SIZE: 31
->>>>>>> 5ae25427
 RawTransaction:
   STRUCT:
     - sender:
