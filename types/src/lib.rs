// Copyright © Aptos Foundation
// Parts of the project are originally copyright © Meta Platforms, Inc.
// SPDX-License-Identifier: Apache-2.0

#![forbid(unsafe_code)]

pub use account_address::AccountAddress as PeerId;
pub use utility_coin::*;

pub mod access_path;
pub mod account_address;
pub mod account_config;
pub mod account_state;
pub mod block_info;
pub mod block_metadata;
pub mod chain_id;
pub mod contract_event;
pub mod epoch_change;
pub mod epoch_state;
pub mod event;
pub mod executable;
pub mod fee_statement;
pub mod governance;
pub mod ledger_info;
pub mod mempool_status;
pub mod move_resource;
pub mod move_utils;
pub mod network_address;
pub mod nibble;
pub mod on_chain_config;
pub mod proof;
#[cfg(any(test, feature = "fuzzing"))]
pub mod proptest_types;
pub mod serde_helper;
pub mod stake_pool;
pub mod staking_contract;
pub mod state_proof;
#[cfg(any(test, feature = "fuzzing"))]
pub mod test_helpers;
pub mod timestamp;
pub mod transaction;
pub mod trusted_state;
pub mod utility_coin;
pub mod validator_config;
pub mod validator_info;
pub mod validator_performances;
pub mod validator_signer;
pub mod validator_verifier;
pub mod vesting;
pub mod vm_status;
pub mod waypoint;
pub mod write_set;

pub mod account_view;
pub mod aggregate_signature;
<<<<<<< HEAD
pub mod batched_stream;
=======
pub mod aggregator;
>>>>>>> 9e4362f7
pub mod block_executor;
pub mod bytes;
pub mod closuretools;
pub mod const_option;
pub mod no_error;
pub mod state_store;
#[cfg(test)]
mod unit_tests;<|MERGE_RESOLUTION|>--- conflicted
+++ resolved
@@ -53,11 +53,8 @@
 
 pub mod account_view;
 pub mod aggregate_signature;
-<<<<<<< HEAD
+pub mod aggregator;
 pub mod batched_stream;
-=======
-pub mod aggregator;
->>>>>>> 9e4362f7
 pub mod block_executor;
 pub mod bytes;
 pub mod closuretools;
